#  ___________________________________________________________________________
#
#  EGRET: Electrical Grid Research and Engineering Tools
#  Copyright 2019 National Technology & Engineering Solutions of Sandia, LLC
#  (NTESS). Under the terms of Contract DE-NA0003525 with NTESS, the U.S.
#  Government retains certain rights in this software.
#  This software is distributed under the Revised BSD License.
#  ___________________________________________________________________________

## system variables and constraints
from pyomo.environ import *
from pyomo.core.expr.numeric_expr import LinearExpression
import math

from .uc_utils import add_model_attr, is_var, linear_summation
from .power_vars import _add_reactive_power_vars
from .generation_limits import _add_reactive_limits

import numpy as np
import egret.model_library.transmission.tx_utils as tx_utils
import egret.model_library.transmission.tx_calc as tx_calc
import egret.model_library.transmission.bus as libbus
import egret.model_library.transmission.branch as libbranch
import egret.model_library.transmission.gen as libgen
import egret.data.ptdf_utils as ptdf_utils
import egret.common.lazy_ptdf_utils as lpu

from egret.model_library.defn import BasePointType, CoordinateType, ApproximationType
from math import pi

component_name = 'power_balance'

def _setup_egret_network_model(block, tm):
    m = block.model()

    ## this is not the "real" gens by bus, but the
    ## index of net injections from the UC model
    gens_by_bus = block.gens_by_bus

    ### declare (and fix) the loads at the buses
    bus_p_loads = {b: value(m.Demand[b,tm]) for b in m.Buses}

    block.pl = Param(m.Buses, initialize=bus_p_loads)

    bus_gs_fixed_shunts = m._bus_gs_fixed_shunts

    return m, gens_by_bus, bus_p_loads, bus_gs_fixed_shunts

def _copperplate_network_model(block, tm, relax_balance=None):

    m, gens_by_bus, bus_p_loads, bus_gs_fixed_shunts = \
            _setup_egret_network_model(block, tm)

    ### declare the p balance
    libbus.declare_eq_p_balance_ed(model=block,
                                   index_set=m.Buses,
                                   bus_p_loads=bus_p_loads,
                                   gens_by_bus=gens_by_bus,
                                   bus_gs_fixed_shunts=bus_gs_fixed_shunts,
                                   relax_balance = relax_balance,
                                   )


def _copperplate_relax_network_model(block,tm):
    _copperplate_network_model(block, tm, relax_balance=True)

def _copperplate_approx_network_model(block,tm):
    _copperplate_network_model(block, tm, relax_balance=False)

def _setup_egret_network_topology(m,tm):
    buses = m._buses
    branches = m._branches
    interfaces = m._interfaces
    branches_in_service = tuple(l for l in m.TransmissionLines if not value(m.LineOutOfService[l,tm]))

    ## this will serve as a key into our dict of PTDF matricies,
    ## so that we can avoid recalculating them each time step
    ## with the same network topology
    branches_out_service = tuple(l for l in m.TransmissionLines if value(m.LineOutOfService[l,tm]))

    return buses, branches, branches_in_service, branches_out_service, interfaces


def _setup_branch_slacks(m,block,tm):
    ### declare the interface slack variables
    libbranch.declare_var_pf_slack_pos(model=block,
                                        index_set=m.BranchesWithSlack,
                                        bounds=(0, None),
                                        )
    libbranch.declare_var_pf_slack_neg(model=block,
                                        index_set=m.BranchesWithSlack,
                                        bounds=(0, None),
                                        )

    ### add the interface slack cost to the main model
    m.BranchViolationCost[tm] = \
            sum(m.TimePeriodLengthHours*m.BranchLimitPenalty[i]*( \
                 block.pf_slack_pos[i] + block.pf_slack_neg[i] )
                for i in m.BranchesWithSlack)


def _setup_interface_slacks(m,block,tm):
    ### declare the interface slack variables
    libbranch.declare_var_pfi_slack_pos(model=block,
                                        index_set=m.InterfacesWithSlack,
                                        bounds=(0, None),
                                        )
    libbranch.declare_var_pfi_slack_neg(model=block,
                                        index_set=m.InterfacesWithSlack,
                                        bounds=(0, None),
                                        )

    ### add the interface slack cost to the main model
    m.InterfaceViolationCost[tm] = \
            sum(m.TimePeriodLengthHours*m.InterfaceLimitPenalty[i]*( \
                 block.pfi_slack_pos[i] + block.pfi_slack_neg[i] )
                for i in m.InterfacesWithSlack)


def _ptdf_dcopf_network_model(block,tm):
    m, gens_by_bus, bus_p_loads, bus_gs_fixed_shunts = \
            _setup_egret_network_model(block, tm)

    buses, branches, branches_in_service, branches_out_service, interfaces = \
            _setup_egret_network_topology(m, tm)

    ptdf_options = m._ptdf_options

    libbus.declare_var_p_nw(block, m.Buses)

    ### declare net withdraw expression for use in PTDF power flows
    libbus.declare_eq_p_net_withdraw_at_bus(model=block,
                                            index_set=m.Buses,
                                            bus_p_loads=bus_p_loads,
                                            gens_by_bus=gens_by_bus,
                                            bus_gs_fixed_shunts=bus_gs_fixed_shunts,
                                            )

    ### declare the p balance
    libbus.declare_eq_p_balance_ed(model=block,
                                   index_set=m.Buses,
                                   bus_p_loads=bus_p_loads,
                                   gens_by_bus=gens_by_bus,
                                   bus_gs_fixed_shunts=bus_gs_fixed_shunts,
                                   )

    ### add "blank" power flow expressions
    libbranch.declare_expr_pf(model=block,
                             index_set=branches_in_service,
                             )

    _setup_branch_slacks(m,block,tm)

    ### interface setup
    libbranch.declare_expr_pfi(model=block,
                               index_set=interfaces.keys()
                               )

    _setup_interface_slacks(m,block,tm)

    ### Get the PTDF matrix from cache, from file, or create a new one
    if branches_out_service not in m._PTDFs:
        buses_idx = tuple(buses.keys())

        reference_bus = value(m.ReferenceBus)

        PTDF = ptdf_utils.get_ptdf_potentially_from_file(ptdf_options, branches_in_service, buses_idx, interfaces=interfaces)
        
        ## NOTE: For now, just use a flat-start for unit commitment
        if PTDF is None:
            PTDF = ptdf_utils.PTDFMatrix(branches, buses, reference_bus, BasePointType.FLATSTART, ptdf_options, branches_keys=branches_in_service, buses_keys=buses_idx, interfaces=interfaces)

        m._PTDFs[branches_out_service] = PTDF

    else:
        PTDF = m._PTDFs[branches_out_service]

    ### attach the current PTDF object to this block
    block._PTDF = PTDF
    rel_ptdf_tol = m._ptdf_options['rel_ptdf_tol']
    abs_ptdf_tol = m._ptdf_options['abs_ptdf_tol']

    if ptdf_options['lazy']:
        ### add "blank" real power flow limits
        libbranch.declare_ineq_p_branch_thermal_bounds(model=block,
                                                     index_set=branches_in_service,
                                                     branches=branches,
                                                     p_thermal_limits=None,
                                                     approximation_type=None,
                                                     slacks=True,
                                                     )
        ### declare the "blank" interface flow limits
        libbranch.declare_ineq_p_interface_bounds(model=block,
                                                index_set=interfaces.keys(),
                                                interfaces=interfaces,
                                                approximation_type=None,
                                                slacks=True,
                                                )

        ### add helpers for tracking monitored branches
        lpu.add_monitored_flow_tracker(block)

        ### add initial branches to monitored set
        lpu.add_initial_monitored_branches(block, branches, branches_in_service, ptdf_options, PTDF)

        ### add initial interfaces to monitored set
        lpu.add_initial_monitored_interfaces(block, interfaces, ptdf_options, PTDF)
        
    else: ### add all the dense constraints
        p_max = {k: branches[k]['rating_long_term'] for k in branches_in_service}

        ### declare the branch power flow approximation constraints
        libbranch.declare_eq_branch_power_ptdf_approx(model=block,
                                                      index_set=branches_in_service,
                                                      PTDF=PTDF,
                                                      abs_ptdf_tol=abs_ptdf_tol,
                                                      rel_ptdf_tol=rel_ptdf_tol
                                                      )
        ### declare the real power flow limits
        libbranch.declare_ineq_p_branch_thermal_bounds(model=block,
                                                     index_set=branches_in_service,
                                                     branches=branches,
                                                     p_thermal_limits=p_max,
                                                     approximation_type=ApproximationType.PTDF,
                                                     slacks=True
                                                     )

        ### declare the branch power flow approximation constraints
        libbranch.declare_eq_interface_power_ptdf_approx(model=block,
                                                         index_set=interfaces.keys(),
                                                         PTDF=PTDF,
                                                         abs_ptdf_tol=abs_ptdf_tol,
                                                         rel_ptdf_tol=rel_ptdf_tol
                                                         )

        ### declare the interface flow limits
        libbranch.declare_ineq_p_interface_bounds(model=block,
                                                index_set=interfaces.keys(),
                                                interfaces=interfaces,
                                                approximation_type=ApproximationType.PTDF,
                                                slacks=True
                                                )

def _btheta_dcopf_network_model(block,tm):
    m, gens_by_bus, bus_p_loads, bus_gs_fixed_shunts = \
            _setup_egret_network_model(block, tm)

    buses, branches, branches_in_service, branches_out_service, interfaces = \
            _setup_egret_network_topology(m, tm)

    ## need the inlet/outlet relationship given some lines may be out
    inlet_branches_by_bus = dict()
    outlet_branches_by_bus = dict()
    for b in m.Buses:
        inlet_branches_by_bus[b] = list()
        for l in m.LinesTo[b]:
            if l not in branches_out_service:
                inlet_branches_by_bus[b].append(l)
        outlet_branches_by_bus[b] = list()
        for l in m.LinesFrom[b]:
            if l not in branches_out_service:
                outlet_branches_by_bus[b].append(l)

    va_bounds = {k: (-pi, pi) for k in buses.keys()}
    libbus.declare_var_va(block, buses.keys(), initialize=None,
                          bounds=va_bounds
                          )

    ### fix the reference bus
    ref_bus = value(m.ReferenceBus)
    ref_angle = value(m.ReferenceBusAngle)
    block.va[ref_bus].fix(math.radians(ref_angle))

    p_max = {k: branches[k]['rating_long_term'] for k in branches_in_service}
    p_lbub = {k: (-p_max[k],p_max[k]) for k in branches_in_service}
    pf_bounds = p_lbub

    libbranch.declare_var_pf(model=block,
                             index_set=branches_in_service,
                             initialize=None,
                             )
    _setup_branch_slacks(m,block,tm)

    ### declare the branch power flow approximation constraints
    libbranch.declare_eq_branch_power_btheta_approx(model=block,
                                                    index_set=branches_in_service,
                                                    branches=branches
                                                    )

    ### declare the p balance
    libbus.declare_eq_p_balance_dc_approx(model=block,
                                          index_set=buses.keys(),
                                          bus_p_loads=bus_p_loads,
                                          gens_by_bus=gens_by_bus,
                                          bus_gs_fixed_shunts=bus_gs_fixed_shunts,
                                          inlet_branches_by_bus=inlet_branches_by_bus,
                                          outlet_branches_by_bus=outlet_branches_by_bus,
                                          approximation_type=ApproximationType.BTHETA
                                          )

    ### declare the real power flow limits
    libbranch.declare_ineq_p_branch_thermal_lbub(model=block,
                                                 index_set=branches_in_service,
                                                 branches=branches,
                                                 p_thermal_limits=p_max,
                                                 approximation_type=ApproximationType.BTHETA,
                                                 slacks=True
                                                 )

    ### declare angle difference limits on interconnected buses
    libbranch.declare_ineq_angle_diff_branch_lbub(model=block,
                                                  index_set=branches_in_service,
                                                  branches=branches,
                                                  coordinate_type=CoordinateType.POLAR
                                                  )

    ### interface model
    ### declare the interface variables
    libbranch.declare_var_pfi(model=block,
                              index_set=interfaces.keys(),
                              )

    _setup_interface_slacks(m,block,tm)

    ### declare the interface flow equality constraint
    libbranch.declare_eq_interface_power_btheta_approx(model=block,
                                                       index_set=interfaces.keys(),
                                                       interfaces=interfaces,
                                                       )

    ### declare the interface flow limits
    libbranch.declare_ineq_p_interface_bounds(model=block,
                                            index_set=interfaces.keys(),
                                            interfaces=interfaces,
                                            slacks=True
                                            )

    return block

def _add_system_load_mismatch(model):

    #####################################################
    # load "shedding" can be both positive and negative #
    #####################################################
    model.posLoadGenerateMismatch = Var(model.TimePeriods, within=NonNegativeReals) # load shedding
    model.negLoadGenerateMismatch = Var(model.TimePeriods, within=NonNegativeReals) # over generation

    ## for interfacing with the rest of the model code
    def define_pos_neg_load_generate_mismatch_rule(m, b, t):
        if b == value(m.ReferenceBus):
            return LinearExpression(linear_vars=[m.posLoadGenerateMismatch[t], m.negLoadGenerateMismatch[t]],
                                    linear_coefs=[1.,-1.])
        else:
            return 0
    model.LoadGenerateMismatch = Expression(model.Buses, model.TimePeriods, rule = define_pos_neg_load_generate_mismatch_rule )

    # the following constraints are necessarily, at least in the case of CPLEX 12.4, to prevent
    # the appearance of load generation mismatch component values in the range of *negative* e-5.
    # what these small negative values do is to cause the optimal objective to be a very large negative,
    # due to obviously large penalty values for under or over-generation. JPW would call this a heuristic
    # at this point, but it does seem to work broadly. we tried a single global constraint, across all
    # buses, but that failed to correct the problem, and caused the solve times to explode.
    
    def pos_load_generate_mismatch_tolerance_rule(m):
        linear_vars = list(m.posLoadGenerateMismatch.values())
        linear_coefs = [1.]*len(linear_vars)
        return (0., LinearExpression(linear_vars=linear_vars, linear_coefs=linear_coefs), None)
    model.PosLoadGenerateMismatchTolerance = Constraint(rule=pos_load_generate_mismatch_tolerance_rule)
    
    def neg_load_generate_mismatch_tolerance_rule(m):
        linear_vars = list(m.negLoadGenerateMismatch.values())
        linear_coefs = [1.]*len(linear_vars)
        return (0., LinearExpression(linear_vars=linear_vars, linear_coefs=linear_coefs), None)
    model.NegLoadGenerateMismatchTolerance = Constraint(rule=neg_load_generate_mismatch_tolerance_rule)

    def compute_load_mismatch_cost_rule(m, t):
        linear_vars = list(m.posLoadGenerateMismatch.values())+list(m.negLoadGenerateMismatch.values())
        linear_coefs = [m.LoadMismatchPenalty*m.TimePeriodLengthHours]*len(linear_vars)
        return LinearExpression(linear_vars=linear_vars, linear_coefs=linear_coefs)
    model.LoadMismatchCost = Expression(model.TimePeriods, rule=compute_load_mismatch_cost_rule)

def _add_load_mismatch(model):

    over_gen_maxes = {}
    over_gen_times_per_bus = {b: list() for b in model.Buses}

    load_shed_maxes = {}
    load_shed_times_per_bus = {b: list() for b in model.Buses}

    for b in model.Buses:

        # storage, for now, does not
        # have time-vary parameters
        storage_max_injections = 0.
        storage_max_withdraws = 0.

        for s in model.StorageAtBus[b]:
            storage_max_injections += value(model.MaximumPowerOutputStorage[s])
            storage_max_withdraws += value(model.MaximumPowerInputStorage[s])

        for t in model.TimePeriods:
            max_injections = storage_max_injections
            max_withdrawls = storage_max_withdraws 

            for g in model.ThermalGeneratorsAtBus[b]:
                p_max = value(model.MaximumPowerOutput[g,t])
                p_min = value(model.MinimumPowerOutput[g,t])

                if p_max > 0:
                    max_injections += p_max
                if p_min < 0:
                    max_withdrawls += -pmin

            for n in model.NondispatchableGeneratorsAtBus[b]:
                p_max = value(model.MaxNondispatchablePower[n,t])
                p_min = value(model.MinNondispatchablePower[n,t])

                if p_max > 0:
                    max_injections += p_max
                if p_min < 0:
                    max_withdrawls += -p_min

            load = value(model.Demand[b,t])
            if load > 0:
                max_withdrawls += load
            elif load < 0:
                max_injections += -load

            if max_injections > 0:
                over_gen_maxes[b,t] = max_injections
                over_gen_times_per_bus[b].append(t)
            if max_withdrawls > 0:
                load_shed_maxes[b,t] = max_withdrawls
                load_shed_times_per_bus[b].append(t)

    model.OverGenerationBusTimes = Set(dimen=2, initialize=over_gen_maxes.keys())
    model.LoadSheddingBusTimes = Set(dimen=2, initialize=load_shed_maxes.keys())

    def get_over_gen_bounds(m,b,t):
        return (0,over_gen_maxes[b,t])
    model.OverGeneration = Var(model.OverGenerationBusTimes, within=NonNegativeReals, bounds=get_over_gen_bounds) # over generation

    def get_load_shed_bounds(m,b,t):
        return (0,load_shed_maxes[b,t])
    model.LoadShedding = Var(model.LoadSheddingBusTimes, within=NonNegativeReals, bounds=get_load_shed_bounds) # load shedding
    # the following constraints are necessarily, at least in the case of CPLEX 12.4, to prevent
    # the appearance of load generation mismatch component values in the range of *negative* e-5.
    # what these small negative values do is to cause the optimal objective to be a very large negative,
    # due to obviously large penalty values for under or over-generation. JPW would call this a heuristic
    # at this point, but it does seem to work broadly. we tried a single global constraint, across all
    # buses, but that failed to correct the problem, and caused the solve times to explode.


    def pos_load_generate_mismatch_tolerance_rule(m, b):
<<<<<<< HEAD
        if under_gen_times_per_bus[b]:
            linear_vars = list(m.LoadShedding[b,t] for t in under_gen_times_per_bus[b])
            linear_coefs = [1.]*len(linear_vars)
            return (0., LinearExpression(linear_vars=linear_vars, linear_coefs=linear_coefs), None)
=======
        if load_shed_times_per_bus[b]:
            return sum(m.LoadShedding[b,t] for t in load_shed_times_per_bus[b]) >= 0
>>>>>>> a4afe34e
        else:
            return Constraint.Feasible
    model.PosLoadGenerateMismatchTolerance = Constraint(model.Buses, 
                                                                rule=pos_load_generate_mismatch_tolerance_rule)
    
    def neg_load_generate_mismatch_tolerance_rule(m, b):
        if over_gen_times_per_bus[b]:
            linear_vars = list(m.OverGeneration[b,t] for t in over_gen_times_per_bus[b])
            linear_coefs = [1.]*len(linear_vars)
            return (0., LinearExpression(linear_vars=linear_vars, linear_coefs=linear_coefs), None)
        else:
            return Constraint.Feasible
    model.NegLoadGenerateMismatchTolerance = Constraint(model.Buses,
                                                                rule=neg_load_generate_mismatch_tolerance_rule)
    
    #####################################################
    # load "shedding" can be both positive and negative #
    #####################################################
    model.LoadGenerateMismatch = Expression(model.Buses, model.TimePeriods)
    for b in model.Buses:
        for t in model.TimePeriods:
            model.LoadGenerateMismatch[b,t].expr = 0.
    for b,t in model.LoadSheddingBusTimes:
        model.LoadGenerateMismatch[b,t].expr += model.LoadShedding[b,t]
    for b,t in model.OverGenerationBusTimes:
        model.LoadGenerateMismatch[b,t].expr -= model.OverGeneration[b,t]

    model.LoadMismatchCost = Expression(model.TimePeriods)
    for t in model.TimePeriods:
        model.LoadMismatchCost[t].expr = 0.
    for b,t in model.LoadSheddingBusTimes:
        model.LoadMismatchCost[t].expr += model.LoadMismatchPenalty*model.TimePeriodLengthHours*model.LoadShedding[b,t]
    for b,t in model.OverGenerationBusTimes:
        model.LoadMismatchCost[t].expr += model.LoadMismatchPenalty*model.TimePeriodLengthHours*model.OverGeneration[b,t]


def _add_q_load_mismatch(model):

    #####################################################
    # load "shedding" can be both positive and negative #
    #####################################################
    model.LoadGenerateMismatchReactive = Var(model.Buses, model.TimePeriods, within=Reals)
    model.posLoadGenerateMismatchReactive = Var(model.Buses, model.TimePeriods, within=NonNegativeReals) # load shedding
    model.negLoadGenerateMismatchReactive = Var(model.Buses, model.TimePeriods, within=NonNegativeReals) # over generation
    
    def define_pos_neg_load_generate_mismatch_rule_reactive(m, b, t):
        return m.posLoadGenerateMismatchReactive[b, t] - m.negLoadGenerateMismatchReactive[b, t] \
                == m.LoadGenerateMismatchReactive[b, t]
    model.DefinePosNegLoadGenerateMismatchReactive = Constraint(model.Buses, model.TimePeriods, rule = define_pos_neg_load_generate_mismatch_rule_reactive)

    # the following constraints are necessarily, at least in the case of CPLEX 12.4, to prevent
    # the appearance of load generation mismatch component values in the range of *negative* e-5.
    # what these small negative values do is to cause the optimal objective to be a very large negative,
    # due to obviously large penalty values for under or over-generation. JPW would call this a heuristic
    # at this point, but it does seem to work broadly. we tried a single global constraint, across all
    # buses, but that failed to correct the problem, and caused the solve times to explode.
    
    def pos_load_generate_mismatch_tolerance_rule_reactive(m, b):
       return sum((m.posLoadGenerateMismatchReactive[b,t] for t in m.TimePeriods)) >= 0.0
    model.PosLoadGenerateMismatchToleranceReactive = Constraint(model.Buses, 
                                                                rule=pos_load_generate_mismatch_tolerance_rule_reactive)
    
    def neg_load_generate_mismatch_tolerance_rule_reactive(m, b):
       return sum((m.negLoadGenerateMismatchReactive[b,t] for t in m.TimePeriods)) >= 0.0
    model.NegLoadGenerateMismatchToleranceReactive = Constraint(model.Buses,
                                                                rule=neg_load_generate_mismatch_tolerance_rule_reactive)

    def compute_q_load_mismatch_cost_rule(m, t):
        return m.LoadMismatchPenaltyReactive*m.TimePeriodLengthHours*sum(
                    m.posLoadGenerateMismatchReactive[b, t] + m.negLoadGenerateMismatchReactive[b, t] for b in m.Buses) 
    model.LoadMismatchCostReactive = Expression(model.TimePeriods, rule=compute_q_load_mismatch_cost_rule)

def _add_blank_load_mismatch(model):
    model.LoadGenerateMismatch = Param(model.Buses, model.TimePeriods, default=0.)
    model.posLoadGenerateMismatch = Param(model.Buses, model.TimePeriods, default=0.)
    model.negLoadGenerateMismatch = Param(model.Buses, model.TimePeriods, default=0.)
    model.LoadMismatchCost = Param(model.TimePeriods, default=0.)

def _add_blank_q_load_mismatch(model):
    model.LoadGenerateMismatchReactive = Param(model.Buses, model.TimePeriods, default=0.)
    model.posLoadGenerateMismatchReactive = Param(model.Buses, model.TimePeriods, default=0.)
    model.negLoadGenerateMismatchReactive = Param(model.Buses, model.TimePeriods, default=0.)
    model.LoadMismatchCostReactive = Param(model.TimePeriods, default=0.)

## helper defining real power injection at a bus
def _get_pg_expr_rule(t):
    def pg_expr_rule(block,b):
        m = block.model()
        # bus b, time t (S)
        return sum(m.PowerGenerated[g, t] for g in m.ThermalGeneratorsAtBus[b]) \
                + sum(m.PowerOutputStorage[s, t] for s in m.StorageAtBus[b])\
                - sum(m.PowerInputStorage[s, t] for s in m.StorageAtBus[b])\
                + sum(m.NondispatchablePowerUsed[g, t] for g in m.NondispatchableGeneratorsAtBus[b]) \
                + m.LoadGenerateMismatch[b,t]
    return pg_expr_rule

## helper defining reacative power injection at a bus
def _get_qg_expr_rule(t):
    def qg_expr_rule(block,b):
        m = block.model()
        # bus b, time t (S)
        return sum(m.ReactivePowerGenerated[g, t] for g in m.ThermalGeneratorsAtBus[b]) \
            + m.LoadGenerateMismatchReactive[b,t]
    return qg_expr_rule

## Defines generic interface for egret tramsmission models
def _add_egret_power_flow(model, network_model_builder, reactive_power=False, slacks=True):

    ## save flag for objective
    model.reactive_power = reactive_power

    system_load_mismatch = (network_model_builder in \
                            [_copperplate_approx_network_model, \
                             _copperplate_relax_network_model, \
                            ]
                           )

    if slacks:
        if system_load_mismatch:
            _add_system_load_mismatch(model)
        else:
            _add_load_mismatch(model)
    else:
        if system_load_mismatch:
            _add_blank_system_load_mismatch(model)
        else:
            _add_blank_load_mismatch(model)

    if reactive_power:
        if system_load_mismatch:
            raise Exception("Need to implement system mismatch for reactive power")
        _add_reactive_power_vars(model)
        _add_reactive_limits(model)
        if slacks:
            _add_q_load_mismatch(model)
        else:
            _add_blank_q_load_mistmatch(model)

    # for transmission network
    model.TransmissionBlock = Block(model.TimePeriods, concrete=True)

    # for interface violation costs at a time step
    model.BranchViolationCost = Expression(model.TimePeriods, rule=lambda m,t:0.)

    # for interface violation costs at a time step
    model.InterfaceViolationCost = Expression(model.TimePeriods, rule=lambda m,t:0.)

    for tm in model.TimePeriods:
        b = model.TransmissionBlock[tm]
        ## this creates a fake bus generator for all the
        ## appropriate injection/withdraws from the unit commitment
        ## model
        b.pg = Expression(model.Buses, rule=_get_pg_expr_rule(tm))
        if reactive_power:
            b.qg = Expression(model.Buses, rule=_get_qg_expr_rule(tm))
        b.gens_by_bus = {bus : [bus] for bus in model.Buses}
        network_model_builder(b,tm)

@add_model_attr(component_name, requires = {'data_loader': None,
                                            'power_vars': None,
                                            'non_dispatchable_vars': None,
                                            'storage_service': None,
                                            })
def copperplate_power_flow(model, slacks=True):
    _add_egret_power_flow(model, _copperplate_approx_network_model, reactive_power=False, slacks=slacks)

@add_model_attr(component_name, requires = {'data_loader': None,
                                            'power_vars': None,
                                            'non_dispatchable_vars': None,
                                            'storage_service': None,
                                            })
def copperplate_relaxed_power_flow(model, slacks=True):
    _add_egret_power_flow(model, _copperplate_relax_network_model, reactive_power=False, slacks=slacks)

@add_model_attr(component_name, requires = {'data_loader': None,
                                            'power_vars': None,
                                            'non_dispatchable_vars': None,
                                            'storage_service': None,
                                            })
def ptdf_power_flow(model, slacks=True):
    ## allow for this to already exist
    if not hasattr(model, '_PTDFs'):
        model._PTDFs = dict()
    _add_egret_power_flow(model, _ptdf_dcopf_network_model, reactive_power=False, slacks=slacks)

@add_model_attr(component_name, requires = {'data_loader': None,
                                            'power_vars': None,
                                            'non_dispatchable_vars': None,
                                            'storage_service': None,
                                            })
def btheta_power_flow(model, slacks=True):
    _add_egret_power_flow(model, _btheta_dcopf_network_model, reactive_power=False, slacks=slacks)


@add_model_attr(component_name, requires = {'data_loader': None,
                                            'power_vars': None,
                                            'non_dispatchable_vars': None,
                                            'storage_service': None,
                                            })
def power_balance_constraints(model, slacks=True):
    '''
    adds the demand and network constraints to the model
    '''
    model.reactive_power = False

    # system variables
    # amount of power flowing along each line, at each time period
    model.BranchesWithoutSlacks = model.TransmissionLines - model.BranchesWithSlack
    def line_power_bounds_rule(m, l, t):
        if l in m.BranchesWithoutSlacks:
            return (-m.ThermalLimit[l], m.ThermalLimit[l])
        return (None, None)
    model.LinePower = Var(model.TransmissionLines, model.TimePeriods, bounds=line_power_bounds_rule)

    model.BranchSlackPos = Var(model.BranchesWithSlack, model.TimePeriods, within=NonNegativeReals)
    model.BranchSlackNeg = Var(model.BranchesWithSlack, model.TimePeriods, within=NonNegativeReals)
    
    def line_power_upper_bound(m, l, t):
        return m.LinePower[l,t] <= m.ThermalLimit[l] + m.BranchSlackPos[l,t]
    model.LinePowerUB = Constraint(model.BranchesWithSlack, model.TimePeriods, rule=line_power_upper_bound)

    def line_power_lower_bound(m, l, t):
        return -m.ThermalLimit[l] - m.BranchSlackNeg[l,t] <=  m.LinePower[l,t]
    model.LinePowerLB = Constraint(model.BranchesWithSlack, model.TimePeriods, rule=line_power_lower_bound)

    def branch_violation_cost_rule(m,t):
        return sum(m.TimePeriodLengthHours*m.BranchLimitPenalty[l]*(m.BranchSlackPos[l,t]+m.BranchSlackNeg[l,t]) \
                    for l in m.BranchesWithSlack)
    model.BranchViolationCost = Expression(model.TimePeriods, rule=branch_violation_cost_rule)

    # voltage angles at the buses (S) (lock the first bus at 0) in radians
    model.Angle = Var(model.Buses, model.TimePeriods, within=Reals, bounds=(-3.14159265,3.14159265))
    
    def fix_first_angle_rule(m,t):
        first_bus = list(sorted(m.Buses))[0]
        return m.Angle[first_bus,t] == 0.0
    model.FixFirstAngle = Constraint(model.TimePeriods, rule=fix_first_angle_rule)

    def line_power_rule(m, l, t):
        if value(m.LineOutOfService[l,t]):
            return m.LinePower[l,t] == 0.0
        else:
            return m.LinePower[l,t] == (m.Angle[m.BusFrom[l], t] - m.Angle[m.BusTo[l], t]) / m.Impedence[l]
    model.CalculateLinePower = Constraint(model.TransmissionLines, model.TimePeriods, rule=line_power_rule)

    ## interface variables, expressions, and constraints
    model.InterfaceSlackPos = Var(model.InterfacesWithSlack, model.TimePeriods, within=NonNegativeReals)
    model.InterfaceSlackNeg = Var(model.InterfacesWithSlack, model.TimePeriods, within=NonNegativeReals)

    def interface_flow_rule(m, i, t):
        return sum(m.InterfaceLineOrientation[i,l]*m.LinePower[l,t] for l in m.InterfaceLines[i])
    model.InterfaceFlow = Expression(model.Interfaces, model.TimePeriods, rule=interface_flow_rule)
    
    def interface_max_limit_rule(m,i,t):
        expr = m.InterfaceFlow[i,t]
        if i in m.InterfacesWithSlack:
            expr -= m.InterfaceSlackPos[i,t]
        return expr <= m.InterfaceMaxFlow[i]
    model.InterfaceMaxLimitConstr = Constraint(model.Interfaces, model.TimePeriods, rule=interface_max_limit_rule)

    def interface_min_limit_rule(m,i,t):
        expr = m.InterfaceFlow[i,t]
        if i in m.InterfacesWithSlack:
            expr += m.InterfaceSlackNeg[i,t]
        return expr >= m.InterfaceMinFlow[i]
    model.InterfaceMinLimitConstr = Constraint(model.Interfaces, model.TimePeriods, rule=interface_min_limit_rule)

    def interface_violation_cost_rule(m,t):
        return sum(m.TimePeriodLengthHours*m.InterfaceLimitPenalty[i]*(m.InterfaceSlackPos[i,t]+m.InterfaceSlackNeg[i,t]) \
                    for i in m.InterfacesWithSlack)
    model.InterfaceViolationCost = Expression(model.TimePeriods, rule=interface_violation_cost_rule)
    
    if slacks:
        _add_load_mismatch(model)
    else:
        _add_blank_load_mismatch(model)
    
    # Power balance at each node (S)
    def power_balance(m, b, t):
        # bus b, time t (S)
        return sum(m.PowerGenerated[g, t] for g in m.ThermalGeneratorsAtBus[b]) \
                + sum(m.PowerOutputStorage[s, t] for s in m.StorageAtBus[b])\
                - sum(m.PowerInputStorage[s, t] for s in m.StorageAtBus[b])\
                + sum(m.NondispatchablePowerUsed[g, t] for g in m.NondispatchableGeneratorsAtBus[b]) \
                + sum(m.LinePower[l,t] for l in m.LinesTo[b]) \
                - sum(m.LinePower[l,t] for l in m.LinesFrom[b]) \
                + m.LoadGenerateMismatch[b,t] \
                == m.Demand[b, t] 
    model.PowerBalance = Constraint(model.Buses, model.TimePeriods, rule=power_balance)

    return
## end power_balance_constraints<|MERGE_RESOLUTION|>--- conflicted
+++ resolved
@@ -452,15 +452,10 @@
 
 
     def pos_load_generate_mismatch_tolerance_rule(m, b):
-<<<<<<< HEAD
-        if under_gen_times_per_bus[b]:
-            linear_vars = list(m.LoadShedding[b,t] for t in under_gen_times_per_bus[b])
+        if load_shed_times_per_bus[b]:
+            linear_vars = list(m.LoadShedding[b,t] for t in load_shed_times_per_bus[b])
             linear_coefs = [1.]*len(linear_vars)
             return (0., LinearExpression(linear_vars=linear_vars, linear_coefs=linear_coefs), None)
-=======
-        if load_shed_times_per_bus[b]:
-            return sum(m.LoadShedding[b,t] for t in load_shed_times_per_bus[b]) >= 0
->>>>>>> a4afe34e
         else:
             return Constraint.Feasible
     model.PosLoadGenerateMismatchTolerance = Constraint(model.Buses, 
