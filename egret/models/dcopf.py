--- conflicted
+++ resolved
@@ -13,25 +13,20 @@
 #TODO: document this with examples
 """
 import pyomo.environ as pe
+import numpy as np
 import egret.model_library.transmission.tx_utils as tx_utils
 import egret.model_library.transmission.tx_calc as tx_calc
 import egret.model_library.transmission.bus as libbus
 import egret.model_library.transmission.branch as libbranch
 import egret.model_library.transmission.gen as libgen
 import egret.common.lazy_ptdf_utils as lpu
-
 import egret.data.data_utils as data_utils
+
 from egret.model_library.defn import CoordinateType, ApproximationType, BasePointType
 from egret.data.model_data import map_items, zip_items
-<<<<<<< HEAD
 from egret.models.copperplate_dispatch import _include_system_feasibility_slack, create_copperplate_dispatch_approx_model
-from math import pi
-=======
-from egret.models.copperplate_dispatch import _include_system_feasibility_slack
 from math import pi, radians
->>>>>>> 77407f92
-
-import numpy as np
+
 
 def _include_feasibility_slack(model, bus_attrs, gen_attrs, bus_p_loads, penalty=1000):
     import egret.model_library.decl as decl
@@ -176,8 +171,7 @@
     return model, md
 
 
-<<<<<<< HEAD
-def create_ptdf_dcopf_model(model_data, include_feasibility_slack=False,
+def create_ptdf_dcopf_model(model_data, include_feasibility_slack=False,base_point=BasePointType.FLATSTART,
                             ptdf_options=None):
     if ptdf_options is None:
         ptdf_options_dict = dict()
@@ -192,9 +186,6 @@
     rel_ptdf_tol = ptdf_options_dict['rel_ptdf_tol']
     abs_ptdf_tol = ptdf_options_dict['abs_ptdf_tol']
 
-=======
-def create_ptdf_dcopf_model(model_data, include_feasibility_slack=False,base_point=BasePointType.FLATSTART):
->>>>>>> 77407f92
     md = model_data.clone_in_service()
 
     tx_utils.scale_ModelData_to_pu(md, inplace = True)
@@ -407,6 +398,7 @@
     #timer.tic('starting PTDF calculation')
     PTDFM = tx_calc.calculate_ptdf(branches,buses,branches_idx,buses_idx,reference_bus,BasePointType.FLATSTART)
     #timer.toc('done')
+    phi_from, phi_to = tx_calc.calculate_phi_constant(branches,branches_idx, buses_idx,)
 
     ## store some information we'll need when iterating on the model object
     model._PTDF_dict = {'PTDFM' : PTDFM,
@@ -417,8 +409,11 @@
                         'gens_by_bus' : gens_by_bus,
                         'bus_gs_fixed_shunts' : bus_gs_fixed_shunts,
                         }
-    model._PTDF_bus_nw_exprs = [ model.pl[bus] + bus_gs_fixed_shunts[bus] - \
-                     sum(model.pg[g] for g in gens_by_bus[bus]) for bus in buses_idx]
+    model._PTDF_bus_nw_exprs = [ model.pl[bus] + bus_gs_fixed_shunts[bus] \
+                    - sum(model.pg[g] for g in gens_by_bus[bus])
+                    + phi_from[i].sum()
+                    - phi_to[i].sum()
+                     for i,bus in enumerate(buses_idx)]
 
     model._PTDF_bus_p_loads = bus_p_loads
 
@@ -560,7 +555,6 @@
     for g,g_dict in gens.items():
         g_dict['pg'] = value(m.pg[g])
 
-<<<<<<< HEAD
     ## calculate the power flows from our PTDF matrix for maximum precision
     ## calculate the LMPC (LMP congestion) using numpy
     if dcopf_model_generator == create_lazy_ptdf_dcopf_model:
@@ -604,20 +598,6 @@
                     b_dict['lmp'] += k_dict['ptdf'][b]*value(m.dual[m.eq_pf_branch[k]])
             else:
                 raise Exception("Unrecognized dcopf_mode_generator {}".format(dcopf_model_generator))
-=======
-    for b,b_dict in buses.items():
-        b_dict['pl'] = value(m.pl[b])
-        if dcopf_model_generator == create_btheta_dcopf_model:
-            b_dict['lmp'] = value(m.dual[m.eq_p_balance[b]])
-            b_dict['va'] = value(m.va[b])
-        if dcopf_model_generator == create_ptdf_dcopf_model:
-            b_dict['lmp'] = value(m.dual[m.eq_p_balance])
-            for k, k_dict in branches.items():
-                b_dict['lmp'] += k_dict['ptdf'][b]*value(m.dual[m.eq_pf_branch[k]])
-
-    for k, k_dict in branches.items():
-        k_dict['pf'] = value(m.pf[k])
->>>>>>> 77407f92
 
     unscale_ModelData_to_pu(md, inplace=True)
 
